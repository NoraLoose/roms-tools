--- conflicted
+++ resolved
@@ -346,19 +346,12 @@
             fine_field = self.ds[fine_var]
             if self.straddle and fine_var == "lon_rho":
                 fine_field = xr.where(fine_field > 180, fine_field - 360, fine_field)
-<<<<<<< HEAD
-            
-            coarse_field = _f2c(fine_field)
-            if fine_var == "lon_rho":
-                coarse_field = xr.where(coarse_field < 0, coarse_field + 360, coarse_field)
-=======
 
             coarse_field = _f2c(fine_field)
             if fine_var == "lon_rho":
                 coarse_field = xr.where(
                     coarse_field < 0, coarse_field + 360, coarse_field
                 )
->>>>>>> 5b558e34
 
             self.ds[coarse_var] = coarse_field
 
