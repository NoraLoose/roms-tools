--- conflicted
+++ resolved
@@ -498,7 +498,7 @@
             # Test saving without partitioning
             sfc_forcing.save(filepath)
             # Test saving with partitioning
-            sfc_forcing.save(filepath, nx=1)
+            sfc_forcing.save(filepath, np_eta=1)
 
             filepath_str = str(Path(filepath).with_suffix(""))
             expected_filepath = Path(f"{filepath_str}_202002.nc")
@@ -512,11 +512,6 @@
                 assert Path(expected_filepath).exists()
                 Path(expected_filepath).unlink()
 
-<<<<<<< HEAD
-    sfc_forcing.save(filepath, np_eta=1)
-    expected_filepath_list = [f"{filepath}_202002.{index}.nc" for index in range(1)]
-=======
->>>>>>> 80387e79
 
 def test_surface_forcing_bgc_plot_save(bgc_surface_forcing, tmp_path):
     """
@@ -536,17 +531,12 @@
             # Test saving without partitioning
             bgc_surface_forcing.save(filepath)
             # Test saving with partitioning
-            bgc_surface_forcing.save(filepath, ny=5)
-
-<<<<<<< HEAD
-    bgc_surface_forcing.save(filepath, np_xi=5)
-    expected_filepath_list = [f"{filepath}_202002.{index}.nc" for index in range(5)]
-=======
+            bgc_surface_forcing.save(filepath, np_xi=5)
+
             filepath_str = str(Path(filepath).with_suffix(""))
             expected_filepath = Path(f"{filepath_str}_202002.nc")
             assert expected_filepath.exists()
             expected_filepath.unlink()
->>>>>>> 80387e79
 
             expected_filepath_list = [
                 (filepath_str + f"_202002.{index}.nc") for index in range(5)
@@ -576,31 +566,19 @@
             # Test saving without partitioning
             bgc_surface_forcing_from_climatology.save(filepath)
             # Test saving with partitioning
-            bgc_surface_forcing_from_climatology.save(filepath, nx=5)
+            bgc_surface_forcing_from_climatology.save(filepath, np_eta=5)
 
             filepath_str = str(Path(filepath).with_suffix(""))
             expected_filepath = Path(f"{filepath_str}_clim.nc")
             assert expected_filepath.exists()
             expected_filepath.unlink()
 
-<<<<<<< HEAD
-    assert os.path.exists(extended_filepath)
-    os.remove(extended_filepath)
-
-    bgc_surface_forcing_from_climatology.save(filepath, np_eta=5)
-    expected_filepath_list = [f"{filepath}_clim.{index}.nc" for index in range(5)]
-
-    for expected_filepath in expected_filepath_list:
-        assert os.path.exists(expected_filepath)
-        os.remove(expected_filepath)
-=======
             expected_filepath_list = [
                 (filepath_str + f"_clim.{index}.nc") for index in range(5)
             ]
             for expected_filepath in expected_filepath_list:
                 assert Path(expected_filepath).exists()
                 Path(expected_filepath).unlink()
->>>>>>> 80387e79
 
 
 @pytest.mark.parametrize(
