name: romstools-test
channels:
  - conda-forge
  - nodefaults
dependencies:
  - python>=3.9
  - numpy
  - xarray
  - matplotlib
  - cartopy
  - pooch
  - packaging
  - netcdf4
  - pytest
  - flake8
  - black
  - scipy
<<<<<<< HEAD
  - ipykernel
=======
  - gcm_filters
  - ipykernel # not strictly necessary but this is nice to run notebooks in this env to test
>>>>>>> 2119fd2a
<|MERGE_RESOLUTION|>--- conflicted
+++ resolved
@@ -15,9 +15,5 @@
   - flake8
   - black
   - scipy
-<<<<<<< HEAD
-  - ipykernel
-=======
   - gcm_filters
-  - ipykernel # not strictly necessary but this is nice to run notebooks in this env to test
->>>>>>> 2119fd2a
+  - ipykernel # not strictly necessary but this is nice to run notebooks in this env to test