--- conflicted
+++ resolved
@@ -10,9 +10,5 @@
 
 from roms_tools.setup.grid import Grid  # noqa: F401
 from roms_tools.setup.tides import TidalForcing  # noqa: F401
-<<<<<<< HEAD
-from roms_tools.setup.atmospheric_forcing import AtmosphericForcing, SWRCorrection  # noqa: F401
-=======
 from roms_tools.setup.atmospheric_forcing import AtmosphericForcing  # noqa: F401
-from roms_tools.setup.atmospheric_forcing import SWRCorrection  # noqa: F401
->>>>>>> 5b558e34
+from roms_tools.setup.atmospheric_forcing import SWRCorrection  # noqa: F401