import copy
from dataclasses import dataclass, field
from datetime import date

import numpy as np
import xarray as xr

from typing import Any

from roms_tools.setup.topography import _add_topography_and_mask


RADIUS_OF_EARTH = 6371315.0  # in m


# TODO should we store an xgcm.Grid object instead of an xarray Dataset? Or even subclass xgcm.Grid?


@dataclass(frozen=True, kw_only=True)
class Grid:
    """
    A single ROMS grid.

    Used for creating, plotting, and then saving a new ROMS domain grid.

    Parameters
    ----------
    nx : int
        Number of grid points in the x-direction.
    ny : int
        Number of grid points in the y-direction.
    size_x : float
        Domain size in the x-direction (in kilometers).
    size_y : float
        Domain size in the y-direction (in kilometers).
    center_lon : float
        Longitude of grid center.
    center_lat : float
        Latitude of grid center.
    rot : float, optional
        Rotation of grid x-direction from lines of constant latitude, measured in degrees.
        Positive values represent a counterclockwise rotation.
        The default is 0, which means that the x-direction of the grid is aligned with lines of constant latitude.
    topography_source : str, optional
        Specifies the data source to use for the topography. Options are "etopo5". The default is "etopo5".
    smooth_factor: int
        The smoothing factor used in the global Gaussian smoothing of the topography. The default is 2.
    hmin: float
        The minimum ocean depth (in meters). The default is 5.
    rmax: float
        The maximum slope parameter (in meters). The default is 0.2.

    Raises
    ------
    ValueError
        If you try to create a grid with domain size larger than 20000 km.
    """

    nx: int
    ny: int
    size_x: float
    size_y: float
    center_lon: float
    center_lat: float
    rot: float = 0
    topography_source: str = 'etopo5'
    smooth_factor: int = 2
    hmin: float = 5.0
    rmax: float = 0.2
    ds: xr.Dataset = field(init=False, repr=False)

    def __post_init__(self):
        ds = _make_grid_ds(
            nx=self.nx,
            ny=self.ny,
            size_x=self.size_x,
            size_y=self.size_y,
            center_lon=self.center_lon,
            center_lat=self.center_lat,
            rot=self.rot,
            topography_source=self.topography_source,
            smooth_factor=self.smooth_factor,
            hmin=self.hmin,
            rmax=self.rmax,
        )
        # Calling object.__setattr__ is ugly but apparently this really is the best (current) way to combine __post_init__ with a frozen dataclass
        # see https://stackoverflow.com/questions/53756788/how-to-set-the-value-of-dataclass-field-in-post-init-when-frozen-true
        object.__setattr__(self, "ds", ds)

    def save(self, filepath: str) -> None:
        """
        Save the grid information to a netCDF4 file.

        Parameters
        ----------
        filepath
        """
        self.ds.to_netcdf(filepath)


    @classmethod
    def from_file(cls, filepath: str) -> "Grid":
        """
        Create a Grid instance from an existing file.

        Parameters
        ----------
        filepath : str
            Path to the file containing the grid information.

        Returns
        -------
        Grid
            A new instance of Grid populated with data from the file.
        """
        # Load the dataset from the file
        ds = xr.open_dataset(filepath)

        # Create a new Grid instance without calling __init__ and __post_init__
        grid = cls.__new__(cls)

        # Set the dataset for the grid instance
        object.__setattr__(grid, "ds", ds)

        # Manually set the remaining attributes by extracting parameters from dataset
        object.__setattr__(grid, 'nx', ds.sizes['xi_rho'] - 2)
        object.__setattr__(grid, 'ny', ds.sizes['eta_rho'] - 2)
        object.__setattr__(grid, 'center_lon', ds['tra_lon'].values.item())
        object.__setattr__(grid, 'center_lat', ds['tra_lat'].values.item())
        object.__setattr__(grid, 'rot', ds['rotate'].values.item())

        for attr in ['size_x', 'size_y', 'topography_source', 'smooth_factor', 'hmin', 'rmax']:
            if attr in ds.attrs:
                object.__setattr__(grid, attr, ds.attrs[attr])

        return grid

    # override __repr__ method to only print attributes that are actually set
    def __repr__(self) -> str:
        cls = self.__class__
        cls_name = cls.__name__
        # Create a dictionary of attribute names and values, filtering out those that are not set and 'ds'
        attr_dict = {k: v for k, v in self.__dict__.items() if k != 'ds' and v is not None}
        attr_str = ', '.join(f"{k}={v!r}" for k, v in attr_dict.items())
        return f"{cls_name}({attr_str})"

    def to_xgcm() -> Any:
        # TODO we could convert the dataset to an xgcm.Grid object and return here?
        raise NotImplementedError()

    def plot(self, bathymetry: bool = False) -> None:
        """
        Plot the grid.

        Requires cartopy and matplotlib.

        Parameters
        ----------
        bathymetry: bool
            Whether or not to plot the bathymetry. Default is False.
        """


        import cartopy.crs as ccrs
        import matplotlib.pyplot as plt


        lon_deg = self.ds["lon_rho"]
        lat_deg = self.ds["lat_rho"]

        if bathymetry:
            # check if North or South pole are in domain
            if lat_deg.max().values > 89 or lat_deg.min().values < -89:
                raise NotImplementedError("Plotting the bathymetry is not implemented for the case that the domain contains the North or South pole. Please set bathymetry to False.")

        # check if Greenwhich meridian goes through domain
        if np.abs(lon_deg.diff('xi_rho')).max() > 300 or np.abs(lon_deg.diff('eta_rho')).max() > 300:
            lon_deg = xr.where(lon_deg > 180, lon_deg - 360, lon_deg)

        # Define projections
        proj = ccrs.PlateCarree()

        trans = ccrs.NearsidePerspective(
                central_longitude=lon_deg.mean().values, central_latitude=lat_deg.mean().values
        )

        lon_deg = lon_deg.values
        lat_deg = lat_deg.values

        # find corners
        (lo1, la1) = (lon_deg[0, 0], lat_deg[0, 0])
        (lo2, la2) = (lon_deg[0, -1], lat_deg[0, -1])
        (lo3, la3) = (lon_deg[-1, -1], lat_deg[-1, -1])
        (lo4, la4) = (lon_deg[-1, 0], lat_deg[-1, 0])

        # transform coordinates to projected space
        lo1t, la1t = trans.transform_point(lo1, la1, proj)
        lo2t, la2t = trans.transform_point(lo2, la2, proj)
        lo3t, la3t = trans.transform_point(lo3, la3, proj)
        lo4t, la4t = trans.transform_point(lo4, la4, proj)

        plt.figure(figsize=(10, 10))
        ax = plt.axes(projection=trans)

        ax.plot(
            [lo1t, lo2t, lo3t, lo4t, lo1t],
            [la1t, la2t, la3t, la4t, la1t],
            "ro-",
        )

        ax.coastlines(
            resolution="50m", linewidth=0.5, color="black"
        )  # add map of coastlines
        ax.gridlines()
        if bathymetry:
            p = ax.pcolormesh(
                    lon_deg, lat_deg,
                    self.ds.h.where(self.ds.mask_rho),
                    transform=proj,
                    cmap="YlGnBu"
            )
            plt.colorbar(p, label="Bathymetry [m]")
        plt.show()


def _make_grid_ds(
    nx: int,
    ny: int,
    size_x: float,
    size_y: float,
    center_lon: float,
    center_lat: float,
    rot: float,
    topography_source: str,
    smooth_factor: int,
    hmin: float,
    rmax: float,
) -> xr.Dataset:


    _raise_if_domain_size_too_large(size_x, size_y)

    initial_lon_lat_vars = _make_initial_lon_lat_ds(size_x, size_y, nx, ny)

    # rotate coordinate system
    rotated_lon_lat_vars = _rotate(*initial_lon_lat_vars, rot)
    lon, *_ = rotated_lon_lat_vars

    # translate coordinate system
    translated_lon_lat_vars = _translate(*rotated_lon_lat_vars, center_lat, center_lon)
    lon, lat, lonu, latu, lonv, latv, lonq, latq = translated_lon_lat_vars

    # compute 1/dx and 1/dy
    pm, pn = _compute_coordinate_metrics(lon, lonu, latu, lonv, latv)

    # compute angle of local grid positive x-axis relative to east
    ang = _compute_angle(lon, lonu, latu, lonq)

    ds = _create_grid_ds(
        lon,
        lat,
        pm,
        pn,
        ang,
        rot,
        center_lon,
        center_lat
    )

    ds = _add_topography_and_mask(ds, topography_source, smooth_factor, hmin, rmax)

    ds = _add_global_metadata(ds, nx, ny, size_x, size_y, center_lon, center_lat, rot, topography_source, smooth_factor, hmin, rmax)

    return ds

def _raise_if_domain_size_too_large(size_x, size_y):

    threshold = 20000
    if size_x > threshold or size_y > threshold:
        raise ValueError("Domain size has to be smaller than %g km" %threshold)


def _make_initial_lon_lat_ds(size_x, size_y, nx, ny):
    
    # Mercator projection around the equator
    
    # initially define the domain to be longer in x-direction (dimension "length")
    # than in y-direction (dimension "width") to keep grid distortion minimal
    if size_y > size_x:
        domain_length, domain_width = size_y * 1e3, size_x * 1e3  # in m
        nl, nw = ny, nx
    else:
        domain_length, domain_width = size_x * 1e3, size_y * 1e3  # in m
        nl, nw = nx, ny

    domain_length_in_degrees = domain_length / RADIUS_OF_EARTH
    domain_width_in_degrees = domain_width / RADIUS_OF_EARTH

    # 1d array describing the longitudes at cell centers
    x = np.arange(-0.5, nl + 1.5, 1)
    lon_array_1d_in_degrees = (
        domain_length_in_degrees * x / nl - domain_length_in_degrees / 2
    )
    # 1d array describing the longitudes at cell corners (or vorticity points "q")
    xq = np.arange(-1, nl + 2, 1)
    lonq_array_1d_in_degrees_q = (
        domain_length_in_degrees * xq / nl - domain_length_in_degrees / 2
    )

    # convert degrees latitude to y-coordinate using Mercator projection
    y1 = np.log(np.tan(np.pi / 4 - domain_width_in_degrees / 4))
    y2 = np.log(np.tan(np.pi / 4 + domain_width_in_degrees / 4))

    # linearly space points in y-space
    y = (y2 - y1) * np.arange(-0.5, nw + 1.5, 1) / nw + y1
    yq = (y2 - y1) * np.arange(-1, nw + 2) / nw + y1

    # inverse Mercator projections
    lat_array_1d_in_degrees = np.arctan(np.sinh(y))
    latq_array_1d_in_degrees = np.arctan(np.sinh(yq))

    # 2d grid at cell centers
    lon, lat = np.meshgrid(lon_array_1d_in_degrees, lat_array_1d_in_degrees)
    # 2d grid at cell corners
    lonq, latq = np.meshgrid(lonq_array_1d_in_degrees_q, latq_array_1d_in_degrees)
    
    if size_y > size_x:
        # Rotate grid by 90 degrees because until here the grid has been defined
        # to be longer in x-direction than in y-direction

        lon, lat = rot_sphere(lon, lat, 90)
        lonq, latq = rot_sphere(lonq, latq, 90)

        lon = np.transpose(np.flip(lon, 0))
        lat = np.transpose(np.flip(lat, 0))
        lonq = np.transpose(np.flip(lonq, 0))
        latq = np.transpose(np.flip(latq, 0))


    # infer longitudes and latitudes at u- and v-points
    lonu = 0.5 * (lon[:, :-1] + lon[:, 1:])
    latu = 0.5 * (lat[:, :-1] + lat[:, 1:])
    lonv = 0.5 * (lon[:-1, :] + lon[1:, :])
    latv = 0.5 * (lat[:-1, :] + lat[1:, :])


    # TODO wrap up into temporary container Dataset object?
    return lon, lat, lonu, latu, lonv, latv, lonq, latq


def _rotate(lon, lat, lonu, latu, lonv, latv, lonq, latq, rot):
    """Rotate grid counterclockwise relative to surface of Earth by rot degrees"""

    (lon, lat) = rot_sphere(lon, lat, rot)
    (lonu, latu) = rot_sphere(lonu, latu, rot)
    (lonv, latv) = rot_sphere(lonv, latv, rot)
    (lonq, latq) = rot_sphere(lonq, latq, rot)

    return lon, lat, lonu, latu, lonv, latv, lonq, latq


def _translate(lon, lat, lonu, latu, lonv, latv, lonq, latq, tra_lat, tra_lon):
    """Translate grid so that the centre lies at the position (tra_lat, tra_lon)"""

    (lon, lat) = tra_sphere(lon, lat, tra_lat)
    (lonu, latu) = tra_sphere(lonu, latu, tra_lat)
    (lonv, latv) = tra_sphere(lonv, latv, tra_lat)
    (lonq, latq) = tra_sphere(lonq, latq, tra_lat)

    lon = lon + tra_lon * np.pi / 180
    lonu = lonu + tra_lon * np.pi / 180
    lonv = lonv + tra_lon * np.pi / 180
    lonq = lonq + tra_lon * np.pi / 180

    lon[lon < -np.pi] = lon[lon < -np.pi] + 2 * np.pi
    lonu[lonu < -np.pi] = lonu[lonu < -np.pi] + 2 * np.pi
    lonv[lonv < -np.pi] = lonv[lonv < -np.pi] + 2 * np.pi
    lonq[lonq < -np.pi] = lonq[lonq < -np.pi] + 2 * np.pi

    return lon, lat, lonu, latu, lonv, latv, lonq, latq


def rot_sphere(lon, lat, rot):

    (n, m) = np.shape(lon)
    # convert rotation angle from degrees to radians
    rot = rot * np.pi / 180

    # translate into Cartesian coordinates x,y,z
    # conventions:  (lon,lat) = (0,0)  corresponds to (x,y,z) = ( 0,-r, 0)
    #               (lon,lat) = (0,90) corresponds to (x,y,z) = ( 0, 0, r)
    x1 = np.sin(lon) * np.cos(lat)
    y1 = np.cos(lon) * np.cos(lat)
    z1 = np.sin(lat)

    # We will rotate these points around the small circle defined by
    # the intersection of the sphere and the plane that
    # is orthogonal to the line through (lon,lat) (0,0) and (180,0)

    # The rotation is in that plane around its intersection with
    # aforementioned line.

    # Since the plane is orthogonal to the y-axis (in my definition at least),
    # Rotations in the plane of the small circle maintain constant y and are around
    # (x,y,z) = (0,y1,0)

    rp1 = np.sqrt(x1**2 + z1**2)

    ap1 = np.pi / 2 * np.ones((n, m))
    ap1[np.abs(x1) > 1e-7] = np.arctan(
        np.abs(z1[np.abs(x1) > 1e-7] / x1[np.abs(x1) > 1e-7])
    )
    ap1[x1 < 0] = np.pi - ap1[x1 < 0]
    ap1[z1 < 0] = -ap1[z1 < 0]

    ap2 = ap1 + rot
    x2 = rp1 * np.cos(ap2)
    y2 = y1
    z2 = rp1 * np.sin(ap2)

    lon = np.pi / 2 * np.ones((n, m))
    lon[abs(y2) > 1e-7] = np.arctan(
        np.abs(x2[np.abs(y2) > 1e-7] / y2[np.abs(y2) > 1e-7])
    )
    lon[y2 < 0] = np.pi - lon[y2 < 0]
    lon[x2 < 0] = -lon[x2 < 0]

    pr2 = np.sqrt(x2**2 + y2**2)
    lat = np.pi / 2 * np.ones((n, m))
    lat[np.abs(pr2) > 1e-7] = np.arctan(
        np.abs(z2[np.abs(pr2) > 1e-7] / pr2[np.abs(pr2) > 1e-7])
    )
    lat[z2 < 0] = -lat[z2 < 0]

    return (lon, lat)


def tra_sphere(lon, lat, tra):

    (n, m) = np.shape(lon)
    tra = tra * np.pi / 180  # translation in latitude direction

    # translate into x,y,z
    # conventions:  (lon,lat) = (0,0)  corresponds to (x,y,z) = ( 0,-r, 0)
    #               (lon,lat) = (0,90) corresponds to (x,y,z) = ( 0, 0, r)
    x1 = np.sin(lon) * np.cos(lat)
    y1 = np.cos(lon) * np.cos(lat)
    z1 = np.sin(lat)

    # We will rotate these points around the small circle defined by
    # the intersection of the sphere and the plane that
    # is orthogonal to the line through (lon,lat) (90,0) and (-90,0)

    # The rotation is in that plane around its intersection with
    # aforementioned line.

    # Since the plane is orthogonal to the x-axis (in my definition at least),
    # Rotations in the plane of the small circle maintain constant x and are around
    # (x,y,z) = (x1,0,0)

    rp1 = np.sqrt(y1**2 + z1**2)

    ap1 = np.pi / 2 * np.ones((n, m))
    ap1[np.abs(y1) > 1e-7] = np.arctan(
        np.abs(z1[np.abs(y1) > 1e-7] / y1[np.abs(y1) > 1e-7])
    )
    ap1[y1 < 0] = np.pi - ap1[y1 < 0]
    ap1[z1 < 0] = -ap1[z1 < 0]

    ap2 = ap1 + tra
    x2 = x1
    y2 = rp1 * np.cos(ap2)
    z2 = rp1 * np.sin(ap2)

    ## transformation from (x,y,z) to (lat,lon)
    lon = np.pi / 2 * np.ones((n, m))
    lon[np.abs(y2) > 1e-7] = np.arctan(
        np.abs(x2[np.abs(y2) > 1e-7] / y2[np.abs(y2) > 1e-7])
    )
    lon[y2 < 0] = np.pi - lon[y2 < 0]
    lon[x2 < 0] = -lon[x2 < 0]

    pr2 = np.sqrt(x2**2 + y2**2)
    lat = np.pi / (2 * np.ones((n, m)))
    lat[np.abs(pr2) > 1e-7] = np.arctan(
        np.abs(z2[np.abs(pr2) > 1e-7] / pr2[np.abs(pr2) > 1e-7])
    )
    lat[z2 < 0] = -lat[z2 < 0]

    return (lon, lat)


def _compute_coordinate_metrics(lon, lonu, latu, lonv, latv):
    """Compute the curvilinear coordinate metrics pn and pm, defined as 1/grid spacing"""

    # pm = 1/dx
    pmu = gc_dist(lonu[:, :-1], latu[:, :-1], lonu[:, 1:], latu[:, 1:])
    pm = 0 * lon
    pm[:, 1:-1] = pmu
    pm[:, 0] = pm[:, 1]
    pm[:, -1] = pm[:, -2]
    pm = 1 / pm

    # pn = 1/dy
    pnv = gc_dist(lonv[:-1, :], latv[:-1, :], lonv[1:, :], latv[1:, :])
    pn = 0 * lon
    pn[1:-1, :] = pnv
    pn[0, :] = pn[1, :]
    pn[-1, :] = pn[-2, :]
    pn = 1 / pn

    return pn, pm


def gc_dist(lon1, lat1, lon2, lat2):

    # Distance between 2 points along a great circle
    # lat and lon in radians!!
    # 2008, Jeroen Molemaker, UCLA

    dlat = lat2 - lat1
    dlon = lon2 - lon1

    dang = 2 * np.arcsin(
        np.sqrt(
            np.sin(dlat / 2) ** 2 + np.cos(lat2) * np.cos(lat1) * np.sin(dlon / 2) ** 2
        )
    )  # haversine function

    dis = RADIUS_OF_EARTH * dang

    return dis


def _compute_angle(lon, lonu, latu, lonq):
    """Compute angles of local grid positive x-axis relative to east"""

    dellat = latu[:, 1:] - latu[:, :-1]
    dellon = lonu[:, 1:] - lonu[:, :-1]
    dellon[dellon > np.pi] = dellon[dellon > np.pi] - 2 * np.pi
    dellon[dellon < -np.pi] = dellon[dellon < -np.pi] + 2 * np.pi
    dellon = dellon * np.cos(0.5 * (latu[:, 1:] + latu[:, :-1]))

    ang = copy.copy(lon)
    ang_s = np.arctan(dellat / (dellon + 1e-16))
    ang_s[(dellon < 0) & (dellat < 0)] = ang_s[(dellon < 0) & (dellat < 0)] - np.pi
    ang_s[(dellon < 0) & (dellat >= 0)] = ang_s[(dellon < 0) & (dellat >= 0)] + np.pi
    ang_s[ang_s > np.pi] = ang_s[ang_s > np.pi] - np.pi
    ang_s[ang_s < -np.pi] = ang_s[ang_s < -np.pi] + np.pi

    ang[:, 1:-1] = ang_s
    ang[:, 0] = ang[:, 1]
    ang[:, -1] = ang[:, -2]

    lon[lon < 0] = lon[lon < 0] + 2 * np.pi
    lonq[lonq < 0] = lonq[lonq < 0] + 2 * np.pi

    return ang


def _create_grid_ds(
    lon,
    lat,
    pm,
    pn,
    angle,
    rot,
    center_lon,
    center_lat,
):

    # Create xarray.Dataset object with lat_rho and lon_rho as coordinates
    ds = xr.Dataset(
        coords={
            "lat_rho": (("eta_rho", "xi_rho"), lat * 180 / np.pi),
            "lon_rho": (("eta_rho", "xi_rho"), lon * 180 / np.pi)
        }
    )

    ds["angle"] = xr.Variable(
        data=angle,
        dims=["eta_rho", "xi_rho"],
        attrs={"long_name": "Angle between xi axis and east", "units": "radians"},
    )

    # Coriolis frequency
    f0 = 4 * np.pi * np.sin(lat) / (24 * 3600)

    ds["f"] = xr.Variable(
        data=f0,
        dims=["eta_rho", "xi_rho"],
        attrs={"long_name": "Coriolis parameter at rho-points", "units": "second-1"},
    )
    ds["pm"] = xr.Variable(
        data=pm,
        dims=["eta_rho", "xi_rho"],
        attrs={
            "long_name": "Curvilinear coordinate metric in xi-direction",
            "units": "meter-1",
        },
    )
    ds["pn"] = xr.Variable(
        data=pn,
        dims=["eta_rho", "xi_rho"],
        attrs={
            "long_name": "Curvilinear coordinate metric in eta-direction",
            "units": "meter-1",
        },
    )

    ds["lon_rho"] = xr.Variable(
        data=lon * 180 / np.pi,
        dims=["eta_rho", "xi_rho"],
        attrs={"long_name": "longitude of rho-points", "units": "degrees East"},
    )
    
    ds["lat_rho"] = xr.Variable(
        data=lat * 180 / np.pi,
        dims=["eta_rho", "xi_rho"],
        attrs={"long_name": "latitude of rho-points", "units": "degrees North"},
    )
    
    ds["tra_lon"] = center_lon
    ds["tra_lon"].attrs["long_name"] = "Longitudinal translation of base grid"
    ds["tra_lon"].attrs["units"] = "degrees East"
    
    ds["tra_lat"] = center_lat
    ds["tra_lat"].attrs["long_name"] = "Latitudinal translation of base grid"
    ds["tra_lat"].attrs["units"] = "degrees North"
    
    ds["rotate"] = rot
    ds["rotate"].attrs["long_name"] = "Rotation of base grid"
    ds["rotate"].attrs["units"] = "degrees"

    return ds


def _add_global_metadata(ds, nx, ny, size_x, size_y, center_lon, center_lat, rot, topography_source, smooth_factor, hmin, rmax):

<<<<<<< HEAD
    ds.attrs["Title"] = (
        "ROMS grid. Settings:"
        f" nx: {nx} ny: {ny}"
        f" xsize: {size_x / 1e3} ysize: {size_y / 1e3}"
        f" rotate: {rot} Lon: {center_lon} Lat: {center_lat}"
    )
    ds.attrs["Type"] = "ROMS grid produced by roms-tools"
    ds.attrs["Topography source"] = topography_source
    ds.attrs["Topography modifications"] = "Global smoothing with factor %i; Minimal depth: %gm; Local smoothing to satisfy r < rmax = %gm" %(smooth_factor, hmin, rmax)
=======
    ds.attrs["Type"] = "ROMS grid produced by roms-tools"
    ds.attrs["size_x"] = size_x
    ds.attrs["size_y"] = size_y
    ds.attrs["topography_source"] = topography_source
    ds.attrs["smooth_factor"] = smooth_factor
    ds.attrs["hmin"] = hmin
    ds.attrs["rmax"] = rmax
>>>>>>> 24f4254f

    return ds<|MERGE_RESOLUTION|>--- conflicted
+++ resolved
@@ -637,17 +637,6 @@
 
 def _add_global_metadata(ds, nx, ny, size_x, size_y, center_lon, center_lat, rot, topography_source, smooth_factor, hmin, rmax):
 
-<<<<<<< HEAD
-    ds.attrs["Title"] = (
-        "ROMS grid. Settings:"
-        f" nx: {nx} ny: {ny}"
-        f" xsize: {size_x / 1e3} ysize: {size_y / 1e3}"
-        f" rotate: {rot} Lon: {center_lon} Lat: {center_lat}"
-    )
-    ds.attrs["Type"] = "ROMS grid produced by roms-tools"
-    ds.attrs["Topography source"] = topography_source
-    ds.attrs["Topography modifications"] = "Global smoothing with factor %i; Minimal depth: %gm; Local smoothing to satisfy r < rmax = %gm" %(smooth_factor, hmin, rmax)
-=======
     ds.attrs["Type"] = "ROMS grid produced by roms-tools"
     ds.attrs["size_x"] = size_x
     ds.attrs["size_y"] = size_y
@@ -655,6 +644,5 @@
     ds.attrs["smooth_factor"] = smooth_factor
     ds.attrs["hmin"] = hmin
     ds.attrs["rmax"] = rmax
->>>>>>> 24f4254f
 
     return ds