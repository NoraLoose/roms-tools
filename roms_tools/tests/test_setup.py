--- conflicted
+++ resolved
@@ -10,15 +10,9 @@
 
         expected_lat = np.array(
             [
-<<<<<<< HEAD
                 [-8.99249453e-01, -8.99249453e-01, -8.99249453e-01],
                 [0.0, 0.0, 0.0],
                 [ 8.99249453e-01,  8.99249453e-01,  8.99249453e-01],
-=======
-                [1.79855429e00, 1.79855429e00, 1.79855429e00],
-                [0.0, 0.0, 0.0],
-                [-1.79855429e00, -1.79855429e00, -1.79855429e00],
->>>>>>> 9cee8a71
             ]
         )
         expected_lon = np.array(
@@ -28,42 +22,10 @@
                 [339.10072286, 340.        , 340.89927714],
             ]
         )
-        expected_angle = np.array(
-            [
-                [0.0, 0.0, 0.0],
-                [0.0, 0.0, 0.0],
-                [0.0, 0.0, 0.0],
-            ]
-        )
-        expected_f0 = np.array(
-            [
-                [4.56484162e-06,  4.56484162e-06,  4.56484162e-06],
-                [0.0, 0.0, 0.0],
-                [-4.56484162e-06, -4.56484162e-06, -4.56484162e-06],
-            ]
-        )
-        expected_pm = np.array(
-            [
-                [5.0e-06,  5.0e-06, 5.0e-06],
-                [5.0e-06,  5.0e-06, 5.0e-06],
-                [5.0e-06,  5.0e-06, 5.0e-06],
-            ]
-        )
-        expected_pn = np.array(
-            [
-                [1.0004929e-05, 1.0004929e-05, 1.0004929e-05],
-                [1.0e-05,  1.0e-05, 1.0e-05],
-                [1.0004929e-05, 1.0004929e-05, 1.0004929e-05],
-            ]
-        )
 
         # TODO: adapt tolerances according to order of magnitude of respective fields
         npt.assert_allclose(grid.ds["lat_rho"], expected_lat, atol=1e-8)
         npt.assert_allclose(grid.ds["lon_rho"], expected_lon, atol=1e-8)
-        npt.assert_allclose(grid.ds["angle"], expected_angle, atol=1e-8)
-        npt.assert_allclose(grid.ds["f0"], expected_f0, atol=1e-8)
-        npt.assert_allclose(grid.ds["pm"], expected_pm, atol=1e-8)
-        npt.assert_allclose(grid.ds["pn"], expected_pn, atol=1e-8)
 
     def test_raise_if_crossing_dateline(self):
         with pytest.raises(ValueError, match="cannot cross Greenwich Meridian"):
