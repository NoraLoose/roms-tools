--- conflicted
+++ resolved
@@ -4,17 +4,9 @@
 from dataclasses import dataclass, field
 from roms_tools.setup.grid import Grid
 from roms_tools.setup.plot import _plot
-<<<<<<< HEAD
-from roms_tools.setup.utils import interpolate_from_rho_to_u, interpolate_from_rho_to_v
-=======
-from roms_tools.setup.fill import (
-    interpolate_from_rho_to_u,
-    interpolate_from_rho_to_v,
-    fill_and_interpolate,
-)
->>>>>>> 5dc027eb
+from roms_tools.setup.fill import fill_and_interpolate
 from roms_tools.setup.datasets import Dataset
-from roms_tools.setup.utils import nan_check
+from roms_tools.setup.utils import nan_check, interpolate_from_rho_to_u, interpolate_from_rho_to_v
 from typing import Dict, List
 import matplotlib.pyplot as plt
 
