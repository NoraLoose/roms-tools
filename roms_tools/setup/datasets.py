import pooch
import xarray as xr
from dataclasses import dataclass, field
import glob
from datetime import datetime, timedelta
import numpy as np
from typing import Dict, Optional, List
import dask

<<<<<<< HEAD
=======
# Create a Pooch object to manage the global topography data
pup_data = pooch.create(
    # Use the default cache folder for the operating system
    path=pooch.os_cache("roms-tools"),
    base_url="https://github.com/CWorthy-ocean/roms-tools-data/raw/main/",
    # The registry specifies the files that can be fetched
    registry={
        "etopo5.nc": "sha256:23600e422d59bbf7c3666090166a0d468c8ee16092f4f14e32c4e928fbcd627b",
    },
)

# Create a Pooch object to manage the test data
pup_test_data = pooch.create(
    # Use the default cache folder for the operating system
    path=pooch.os_cache("roms-tools"),
    base_url="https://github.com/CWorthy-ocean/roms-tools-test-data/raw/main/",
    # The registry specifies the files that can be fetched
    registry={
        "GLORYS_test_data.nc": "648f88ec29c433bcf65f257c1fb9497bd3d5d3880640186336b10ed54f7129d2",
        "ERA5_regional_test_data.nc": "bd12ce3b562fbea2a80a3b79ba74c724294043c28dc98ae092ad816d74eac794",
        "ERA5_global_test_data.nc": "8ed177ab64c02caf509b9fb121cf6713f286cc603b1f302f15f3f4eb0c21dc4f",
        "TPXO_global_test_data.nc": "457bfe87a7b247ec6e04e3c7d3e741ccf223020c41593f8ae33a14f2b5255e60",
        "TPXO_regional_test_data.nc": "11739245e2286d9c9d342dce5221e6435d2072b50028bef2e86a30287b3b4032",
    },
)


def fetch_topo(topography_source: str) -> xr.Dataset:
    """
    Load the global topography data as an xarray Dataset.

    Parameters
    ----------
    topography_source : str
        The source of the topography data to be loaded. Available options:
        - "ETOPO5"

    Returns
    -------
    xr.Dataset
        The global topography data as an xarray Dataset.
    """
    # Mapping from user-specified topography options to corresponding filenames in the registry
    topo_dict = {"ETOPO5": "etopo5.nc"}

    # Fetch the file using Pooch, downloading if necessary
    fname = pup_data.fetch(topo_dict[topography_source])

    # Load the dataset using xarray and return it
    ds = xr.open_dataset(fname)
    return ds


def download_test_data(filename: str) -> str:
    """
    Download the test data file.

    Parameters
    ----------
    filename : str
        The name of the test data file to be downloaded. Available options:
        - "GLORYS_test_data.nc"
        - "ERA5_regional_test_data.nc"
        - "ERA5_global_test_data.nc"

    Returns
    -------
    str
        The path to the downloaded test data file.
    """
    # Fetch the file using Pooch, downloading if necessary
    fname = pup_test_data.fetch(filename)

    return fname

>>>>>>> ef1dae97

@dataclass(frozen=True, kw_only=True)
class Dataset:
    """
    Represents forcing data on original grid.

    Parameters
    ----------
    filename : str
        The path to the data files. Can contain wildcards.
    start_time : Optional[datetime], optional
        The start time for selecting relevant data. If not provided, the data is not filtered by start time.
    end_time : Optional[datetime], optional
        The end time for selecting relevant data. If not provided, only data at the start_time is selected if start_time is provided,
        or no filtering is applied if start_time is not provided.
    var_names : List[str]
        List of variable names that are required in the dataset.
    dim_names: Dict[str, str], optional
        Dictionary specifying the names of dimensions in the dataset.

    Attributes
    ----------
    ds : xr.Dataset
        The xarray Dataset containing the forcing data on its original grid.

    Examples
    --------
    >>> dataset = Dataset(
    ...     filename="data.nc",
    ...     start_time=datetime(2022, 1, 1),
    ...     end_time=datetime(2022, 12, 31),
    ... )
    >>> dataset.load_data()
    >>> print(dataset.ds)
    <xarray.Dataset>
    Dimensions:  ...
    """

    filename: str
    start_time: Optional[datetime] = None
    end_time: Optional[datetime] = None
    var_names: List[str]
    dim_names: Dict[str, str] = field(
        default_factory=lambda: {
            "longitude": "longitude",
            "latitude": "latitude",
            "time": "time",
        }
    )

    ds: xr.Dataset = field(init=False, repr=False)

    def __post_init__(self):
        ds = self.load_data()

        # Select relevant times
        if "time" in self.dim_names and self.start_time is not None:
            ds = self.select_relevant_times(ds)

        # Select relevant fields
        ds = self.select_relevant_fields(ds)

        # Make sure that latitude is ascending
        diff = np.diff(ds[self.dim_names["latitude"]])
        if np.all(diff < 0):
            ds = ds.isel(**{self.dim_names["latitude"]: slice(None, None, -1)})

        # Check whether the data covers the entire globe
        is_global = self.check_if_global(ds)

        if is_global:
            ds = self.ascending_longitudes(ds)
            ds = self.concatenate_longitudes(ds)

        object.__setattr__(self, "ds", ds)

    def load_data(self) -> xr.Dataset:
        """
        Load dataset from the specified file.

        Returns
        -------
        ds : xr.Dataset
            The loaded xarray Dataset containing the forcing data.

        Raises
        ------
        FileNotFoundError
            If the specified file does not exist.
        """

        # Check if the file exists
        matching_files = glob.glob(self.filename)
        if not matching_files:
            raise FileNotFoundError(
                f"No files found matching the pattern '{self.filename}'."
            )

        # Load the dataset
        with dask.config.set(**{"array.slicing.split_large_chunks": False}):
            # Define the chunk sizes
            chunks = {
                self.dim_names["latitude"]: -1,
                self.dim_names["longitude"]: -1,
            }
            if "depth" in self.dim_names.keys():
                chunks[self.dim_names["depth"]] = -1
            if "time" in self.dim_names.keys():
                chunks[self.dim_names["time"]] = 1

                ds = xr.open_mfdataset(
                    self.filename,
                    combine="nested",
                    concat_dim=self.dim_names["time"],
                    coords="minimal",
                    compat="override",
                    chunks=chunks,
                    engine="netcdf4",
                )
            else:
                ds = xr.open_dataset(
                    self.filename,
                    chunks=chunks,
                )

        return ds

    def select_relevant_fields(self, ds) -> xr.Dataset:
        """
        Selects and returns a subset of the dataset containing only the variables specified in `self.var_names`.

        Parameters
        ----------
        ds : xr.Dataset
            The input dataset from which variables will be selected.

        Returns
        -------
        xr.Dataset
            A dataset containing only the variables specified in `self.var_names`.

        Raises
        ------
        ValueError
            If `ds` does not contain all variables listed in `self.var_names`.

        """
        missing_vars = [var for var in self.var_names if var not in ds.data_vars]
        if missing_vars:
            raise ValueError(
                f"Dataset does not contain all required variables. The following variables are missing: {missing_vars}"
            )

        for var in ds.data_vars:
            if var not in self.var_names:
                ds = ds.drop_vars(var)

        return ds

    def select_relevant_times(self, ds) -> xr.Dataset:

        """
        Selects and returns the subset of the dataset corresponding to the specified time range.

        This function filters the dataset to include only the data points within the specified
        time range, defined by `self.start_time` and `self.end_time`. If `self.end_time` is not
        provided, it defaults to one day after `self.start_time`.

        Parameters
        ----------
        ds : xr.Dataset
            The input dataset to be filtered.

        Returns
        -------
        xr.Dataset
            A dataset containing only the data points within the specified time range.

        """

        time_dim = self.dim_names["time"]

        if not self.end_time:
            end_time = self.start_time + timedelta(days=1)
        else:
            end_time = self.end_time

        times = (np.datetime64(self.start_time) <= ds[time_dim]) & (
            ds[time_dim] < np.datetime64(end_time)
        )
        ds = ds.where(times, drop=True)

        if not ds.sizes[time_dim]:
            raise ValueError("No matching times found.")

        if not self.end_time:
            if ds.sizes[time_dim] != 1:
                found_times = ds.sizes[time_dim]
                raise ValueError(
                    f"There must be exactly one time matching the start_time. Found {found_times} matching times."
                )

        return ds

    def check_if_global(self, ds) -> bool:
        """
        Checks if the dataset covers the entire globe in the longitude dimension.

        This function calculates the mean difference between consecutive longitude values.
        It then checks if the difference between the first and last longitude values (plus 360 degrees)
        is close to this mean difference, within a specified tolerance. If it is, the dataset is considered
        to cover the entire globe in the longitude dimension.

        Returns
        -------
        bool
            True if the dataset covers the entire globe in the longitude dimension, False otherwise.

        """
        dlon_mean = (
            ds[self.dim_names["longitude"]].diff(dim=self.dim_names["longitude"])
            % 360.0
        ).mean()
        dlon = (
            ds[self.dim_names["longitude"]][0] - ds[self.dim_names["longitude"]][-1]
        ) % 360.0
        is_global = np.isclose(dlon, dlon_mean, rtol=0.0, atol=1e-3)

        return is_global

    def ascending_longitudes(self, ds: xr.Dataset) -> xr.Dataset:
        """
        Adjust the longitude values in the dataset to ensure they are in ascending order,
        removing any jumps between 180 and -180 degrees by adding 360 to the second half.

        Parameters
        ----------
        ds : xr.Dataset
            The input dataset containing longitude values.

        Returns
        -------
        xr.Dataset
            The dataset with adjusted longitude values.

        Notes
        -----
        This function handles cases where longitudes are split between [0, 180] and [-180, 0].
        By adjusting longitudes to be in the range [0, 360], it ensures a continuous and ascending order.
        """
        lon = ds[self.dim_names["longitude"]].values

        # Identify the jump between 180 and -180 degrees
        jump_indices = np.where(np.diff(lon) < -180)[0]
        if len(jump_indices) > 0:
            # Adjust the longitudes by adding 360 to the second half
            lon[jump_indices[0] + 1 :] += 360
            # Update the longitude values in the dataset
            ds[self.dim_names["longitude"]] = lon

        return ds

    def concatenate_longitudes(self, ds):
        """
        Concatenates the global field three times: with longitudes shifted by -360, original longitudes, and shifted by +360.

        Parameters
        ----------
        field : xr.DataArray
            The field to be concatenated.

        Returns
        -------
        xr.DataArray
            The concatenated field, with the longitude dimension extended.

        Notes
        -----
        Concatenating three times may be overkill in most situations, but it is safe. Alternatively, we could refactor
        to figure out whether concatenating on the lower end, upper end, or at all is needed.

        """
        ds_concatenated = xr.Dataset()

        lon = ds[self.dim_names["longitude"]]
        lon_minus360 = lon - 360
        lon_plus360 = lon + 360
        lon_concatenated = xr.concat(
            [lon_minus360, lon, lon_plus360], dim=self.dim_names["longitude"]
        )

        ds_concatenated[self.dim_names["longitude"]] = lon_concatenated

        for var in self.var_names:
            if self.dim_names["longitude"] in ds[var].dims:
                field = ds[var]
                field_concatenated = xr.concat(
                    [field, field, field], dim=self.dim_names["longitude"]
                ).chunk({self.dim_names["longitude"]: -1})
                field_concatenated[self.dim_names["longitude"]] = lon_concatenated
                ds_concatenated[var] = field_concatenated
            else:
                ds_concatenated[var] = ds[var]

        return ds_concatenated

    def choose_subdomain(
        self, latitude_range, longitude_range, margin, straddle, return_subdomain=False
    ):
        """
        Selects a subdomain from the given xarray Dataset based on latitude and longitude ranges,
        extending the selection by the specified margin. Handles the conversion of longitude values
        in the dataset from one range to another.

        Parameters
        ----------
        latitude_range : tuple
            A tuple (lat_min, lat_max) specifying the minimum and maximum latitude values of the subdomain.
        longitude_range : tuple
            A tuple (lon_min, lon_max) specifying the minimum and maximum longitude values of the subdomain.
        margin : float
            Margin in degrees to extend beyond the specified latitude and longitude ranges when selecting the subdomain.
        straddle : bool
            If True, target longitudes are expected in the range [-180, 180].
            If False, target longitudes are expected in the range [0, 360].
        return_subdomain : bool, optional
            If True, returns the subset of the original dataset. If False, assigns it to self.ds.
            Default is False.

        Returns
        -------
        xr.Dataset
            The subset of the original dataset representing the chosen subdomain, including an extended area
            to cover one extra grid point beyond the specified ranges if return_subdomain is True.
            Otherwise, returns None.

        Raises
        ------
        ValueError
            If the selected latitude or longitude range does not intersect with the dataset.
        """
        lat_min, lat_max = latitude_range
        lon_min, lon_max = longitude_range

        lon = self.ds[self.dim_names["longitude"]]
        # Adjust longitude range if needed to match the expected range
        if not straddle:
            if lon.min() < -180:
                if lon_max + margin > 0:
                    lon_min -= 360
                    lon_max -= 360
            elif lon.min() < 0:
                if lon_max + margin > 180:
                    lon_min -= 360
                    lon_max -= 360

        if straddle:
            if lon.max() > 360:
                if lon_min - margin < 180:
                    lon_min += 360
                    lon_max += 360
            elif lon.max() > 180:
                if lon_min - margin < 0:
                    lon_min += 360
                    lon_max += 360

        # Select the subdomain
        subdomain = self.ds.sel(
            **{
                self.dim_names["latitude"]: slice(lat_min - margin, lat_max + margin),
                self.dim_names["longitude"]: slice(lon_min - margin, lon_max + margin),
            }
        )

        # Check if the selected subdomain has zero dimensions in latitude or longitude
        if subdomain[self.dim_names["latitude"]].size == 0:
            raise ValueError("Selected latitude range does not intersect with dataset.")

        if subdomain[self.dim_names["longitude"]].size == 0:
            raise ValueError(
                "Selected longitude range does not intersect with dataset."
            )

        # Adjust longitudes to expected range if needed
        lon = subdomain[self.dim_names["longitude"]]
        if straddle:
            subdomain[self.dim_names["longitude"]] = xr.where(lon > 180, lon - 360, lon)
        else:
            subdomain[self.dim_names["longitude"]] = xr.where(lon < 0, lon + 360, lon)

        if return_subdomain:
            return subdomain
        else:
            object.__setattr__(self, "ds", subdomain)

    def convert_to_negative_depth(self):
        """
        Converts the depth values in the dataset to negative if they are non-negative.

        This method checks the values in the depth dimension of the dataset (`self.ds[self.dim_names["depth"]]`).
        If all values are greater than or equal to zero, it negates them and updates the dataset accordingly.

        """
        depth = self.ds[self.dim_names["depth"]]

        if (depth >= 0).all():
            self.ds[self.dim_names["depth"]] = -depth


# Create a Pooch object to manage the topography data
pup_data = pooch.create(
    # Use the default cache folder for the operating system
    path=pooch.os_cache("roms-tools"),
    base_url="https://github.com/CWorthy-ocean/roms-tools-data/raw/main/",
    # The registry specifies the files that can be fetched
    registry={
        "etopo5.nc": "sha256:23600e422d59bbf7c3666090166a0d468c8ee16092f4f14e32c4e928fbcd627b",
    },
)

# Create a Pooch object to manage the test data
pup_test_data = pooch.create(
    # Use the default cache folder for the operating system
    path=pooch.os_cache("roms-tools"),
    base_url="https://github.com/CWorthy-ocean/roms-tools-test-data/raw/main/",
    # The registry specifies the files that can be fetched
    registry={
        "GLORYS_test_data.nc": "648f88ec29c433bcf65f257c1fb9497bd3d5d3880640186336b10ed54f7129d2",
        "ERA5_regional_test_data.nc": "bd12ce3b562fbea2a80a3b79ba74c724294043c28dc98ae092ad816d74eac794",
        "ERA5_global_test_data.nc": "8ed177ab64c02caf509b9fb121cf6713f286cc603b1f302f15f3f4eb0c21dc4f",
        "TPXO_global_test_data.nc": "457bfe87a7b247ec6e04e3c7d3e741ccf223020c41593f8ae33a14f2b5255e60",
        "TPXO_regional_test_data.nc": "11739245e2286d9c9d342dce5221e6435d2072b50028bef2e86a30287b3b4032",
    },
)


def download_topography_data(topography_source: str) -> str:
    """
    Fetch the global topography data file path.

    Parameters
    ----------
    topography_source : str
        The source of the topography data to be fetched. Available options:
        - "etopo5"

    Returns
    -------
    str
        The file path to the global topography data.
    """
    # Mapping from user-specified topography options to corresponding filenames in the registry
    topo_dict = {"etopo5": "etopo5.nc"}

    # Fetch the file using Pooch, downloading if necessary
    fname = pup_data.fetch(topo_dict[topography_source])

    return fname


def download_test_data(filename: str) -> str:
    """
    Download the test data file.

    Parameters
    ----------
    filename : str
        The name of the test data file to be downloaded. Available options:
        - "GLORYS_test_data.nc"
        - "ERA5_regional_test_data.nc"
        - "ERA5_global_test_data.nc"

    Returns
    -------
    str
        The path to the downloaded test data file.
    """
    # Fetch the file using Pooch, downloading if necessary
    fname = pup_test_data.fetch(filename)

    return fname<|MERGE_RESOLUTION|>--- conflicted
+++ resolved
@@ -7,9 +7,416 @@
 from typing import Dict, Optional, List
 import dask
 
-<<<<<<< HEAD
-=======
-# Create a Pooch object to manage the global topography data
+
+@dataclass(frozen=True, kw_only=True)
+class Dataset:
+    """
+    Represents forcing data on original grid.
+
+    Parameters
+    ----------
+    filename : str
+        The path to the data files. Can contain wildcards.
+    start_time : Optional[datetime], optional
+        The start time for selecting relevant data. If not provided, the data is not filtered by start time.
+    end_time : Optional[datetime], optional
+        The end time for selecting relevant data. If not provided, only data at the start_time is selected if start_time is provided,
+        or no filtering is applied if start_time is not provided.
+    var_names : List[str]
+        List of variable names that are required in the dataset.
+    dim_names: Dict[str, str], optional
+        Dictionary specifying the names of dimensions in the dataset.
+
+    Attributes
+    ----------
+    ds : xr.Dataset
+        The xarray Dataset containing the forcing data on its original grid.
+
+    Examples
+    --------
+    >>> dataset = Dataset(
+    ...     filename="data.nc",
+    ...     start_time=datetime(2022, 1, 1),
+    ...     end_time=datetime(2022, 12, 31),
+    ... )
+    >>> dataset.load_data()
+    >>> print(dataset.ds)
+    <xarray.Dataset>
+    Dimensions:  ...
+    """
+
+    filename: str
+    start_time: Optional[datetime] = None
+    end_time: Optional[datetime] = None
+    var_names: List[str]
+    dim_names: Dict[str, str] = field(
+        default_factory=lambda: {
+            "longitude": "longitude",
+            "latitude": "latitude",
+            "time": "time",
+        }
+    )
+
+    ds: xr.Dataset = field(init=False, repr=False)
+
+    def __post_init__(self):
+        ds = self.load_data()
+
+        # Select relevant times
+        if "time" in self.dim_names and self.start_time is not None:
+            ds = self.select_relevant_times(ds)
+
+        # Select relevant fields
+        ds = self.select_relevant_fields(ds)
+
+        # Make sure that latitude is ascending
+        diff = np.diff(ds[self.dim_names["latitude"]])
+        if np.all(diff < 0):
+            ds = ds.isel(**{self.dim_names["latitude"]: slice(None, None, -1)})
+
+        # Check whether the data covers the entire globe
+        is_global = self.check_if_global(ds)
+
+        if is_global:
+            ds = self.ascending_longitudes(ds)
+            ds = self.concatenate_longitudes(ds)
+
+        object.__setattr__(self, "ds", ds)
+
+    def load_data(self) -> xr.Dataset:
+        """
+        Load dataset from the specified file.
+
+        Returns
+        -------
+        ds : xr.Dataset
+            The loaded xarray Dataset containing the forcing data.
+
+        Raises
+        ------
+        FileNotFoundError
+            If the specified file does not exist.
+        """
+
+        # Check if the file exists
+        matching_files = glob.glob(self.filename)
+        if not matching_files:
+            raise FileNotFoundError(
+                f"No files found matching the pattern '{self.filename}'."
+            )
+
+        # Load the dataset
+        with dask.config.set(**{"array.slicing.split_large_chunks": False}):
+            # Define the chunk sizes
+            chunks = {
+                self.dim_names["latitude"]: -1,
+                self.dim_names["longitude"]: -1,
+            }
+            if "depth" in self.dim_names.keys():
+                chunks[self.dim_names["depth"]] = -1
+            if "time" in self.dim_names.keys():
+                chunks[self.dim_names["time"]] = 1
+
+                ds = xr.open_mfdataset(
+                    self.filename,
+                    combine="nested",
+                    concat_dim=self.dim_names["time"],
+                    coords="minimal",
+                    compat="override",
+                    chunks=chunks,
+                    engine="netcdf4",
+                )
+            else:
+                ds = xr.open_dataset(
+                    self.filename,
+                    chunks=chunks,
+                )
+
+        return ds
+
+    def select_relevant_fields(self, ds) -> xr.Dataset:
+        """
+        Selects and returns a subset of the dataset containing only the variables specified in `self.var_names`.
+
+        Parameters
+        ----------
+        ds : xr.Dataset
+            The input dataset from which variables will be selected.
+
+        Returns
+        -------
+        xr.Dataset
+            A dataset containing only the variables specified in `self.var_names`.
+
+        Raises
+        ------
+        ValueError
+            If `ds` does not contain all variables listed in `self.var_names`.
+
+        """
+        missing_vars = [var for var in self.var_names if var not in ds.data_vars]
+        if missing_vars:
+            raise ValueError(
+                f"Dataset does not contain all required variables. The following variables are missing: {missing_vars}"
+            )
+
+        for var in ds.data_vars:
+            if var not in self.var_names:
+                ds = ds.drop_vars(var)
+
+        return ds
+
+    def select_relevant_times(self, ds) -> xr.Dataset:
+
+        """
+        Selects and returns the subset of the dataset corresponding to the specified time range.
+
+        This function filters the dataset to include only the data points within the specified
+        time range, defined by `self.start_time` and `self.end_time`. If `self.end_time` is not
+        provided, it defaults to one day after `self.start_time`.
+
+        Parameters
+        ----------
+        ds : xr.Dataset
+            The input dataset to be filtered.
+
+        Returns
+        -------
+        xr.Dataset
+            A dataset containing only the data points within the specified time range.
+
+        """
+
+        time_dim = self.dim_names["time"]
+
+        if not self.end_time:
+            end_time = self.start_time + timedelta(days=1)
+        else:
+            end_time = self.end_time
+
+        times = (np.datetime64(self.start_time) <= ds[time_dim]) & (
+            ds[time_dim] < np.datetime64(end_time)
+        )
+        ds = ds.where(times, drop=True)
+
+        if not ds.sizes[time_dim]:
+            raise ValueError("No matching times found.")
+
+        if not self.end_time:
+            if ds.sizes[time_dim] != 1:
+                found_times = ds.sizes[time_dim]
+                raise ValueError(
+                    f"There must be exactly one time matching the start_time. Found {found_times} matching times."
+                )
+
+        return ds
+
+    def check_if_global(self, ds) -> bool:
+        """
+        Checks if the dataset covers the entire globe in the longitude dimension.
+
+        This function calculates the mean difference between consecutive longitude values.
+        It then checks if the difference between the first and last longitude values (plus 360 degrees)
+        is close to this mean difference, within a specified tolerance. If it is, the dataset is considered
+        to cover the entire globe in the longitude dimension.
+
+        Returns
+        -------
+        bool
+            True if the dataset covers the entire globe in the longitude dimension, False otherwise.
+
+        """
+        dlon_mean = (
+            ds[self.dim_names["longitude"]].diff(dim=self.dim_names["longitude"])
+            % 360.0
+        ).mean()
+        dlon = (
+            ds[self.dim_names["longitude"]][0] - ds[self.dim_names["longitude"]][-1]
+        ) % 360.0
+        is_global = np.isclose(dlon, dlon_mean, rtol=0.0, atol=1e-3)
+
+        return is_global
+
+    def ascending_longitudes(self, ds: xr.Dataset) -> xr.Dataset:
+        """
+        Adjust the longitude values in the dataset to ensure they are in ascending order,
+        removing any jumps between 180 and -180 degrees by adding 360 to the second half.
+
+        Parameters
+        ----------
+        ds : xr.Dataset
+            The input dataset containing longitude values.
+
+        Returns
+        -------
+        xr.Dataset
+            The dataset with adjusted longitude values.
+
+        Notes
+        -----
+        This function handles cases where longitudes are split between [0, 180] and [-180, 0].
+        By adjusting longitudes to be in the range [0, 360], it ensures a continuous and ascending order.
+        """
+        lon = ds[self.dim_names["longitude"]].values
+
+        # Identify the jump between 180 and -180 degrees
+        jump_indices = np.where(np.diff(lon) < -180)[0]
+        if len(jump_indices) > 0:
+            # Adjust the longitudes by adding 360 to the second half
+            lon[jump_indices[0] + 1 :] += 360
+            # Update the longitude values in the dataset
+            ds[self.dim_names["longitude"]] = lon
+
+        return ds
+
+    def concatenate_longitudes(self, ds):
+        """
+        Concatenates the global field three times: with longitudes shifted by -360, original longitudes, and shifted by +360.
+
+        Parameters
+        ----------
+        field : xr.DataArray
+            The field to be concatenated.
+
+        Returns
+        -------
+        xr.DataArray
+            The concatenated field, with the longitude dimension extended.
+
+        Notes
+        -----
+        Concatenating three times may be overkill in most situations, but it is safe. Alternatively, we could refactor
+        to figure out whether concatenating on the lower end, upper end, or at all is needed.
+
+        """
+        ds_concatenated = xr.Dataset()
+
+        lon = ds[self.dim_names["longitude"]]
+        lon_minus360 = lon - 360
+        lon_plus360 = lon + 360
+        lon_concatenated = xr.concat(
+            [lon_minus360, lon, lon_plus360], dim=self.dim_names["longitude"]
+        )
+
+        ds_concatenated[self.dim_names["longitude"]] = lon_concatenated
+
+        for var in self.var_names:
+            if self.dim_names["longitude"] in ds[var].dims:
+                field = ds[var]
+                field_concatenated = xr.concat(
+                    [field, field, field], dim=self.dim_names["longitude"]
+                ).chunk({self.dim_names["longitude"]: -1})
+                field_concatenated[self.dim_names["longitude"]] = lon_concatenated
+                ds_concatenated[var] = field_concatenated
+            else:
+                ds_concatenated[var] = ds[var]
+
+        return ds_concatenated
+
+    def choose_subdomain(
+        self, latitude_range, longitude_range, margin, straddle, return_subdomain=False
+    ):
+        """
+        Selects a subdomain from the given xarray Dataset based on latitude and longitude ranges,
+        extending the selection by the specified margin. Handles the conversion of longitude values
+        in the dataset from one range to another.
+
+        Parameters
+        ----------
+        latitude_range : tuple
+            A tuple (lat_min, lat_max) specifying the minimum and maximum latitude values of the subdomain.
+        longitude_range : tuple
+            A tuple (lon_min, lon_max) specifying the minimum and maximum longitude values of the subdomain.
+        margin : float
+            Margin in degrees to extend beyond the specified latitude and longitude ranges when selecting the subdomain.
+        straddle : bool
+            If True, target longitudes are expected in the range [-180, 180].
+            If False, target longitudes are expected in the range [0, 360].
+        return_subdomain : bool, optional
+            If True, returns the subset of the original dataset. If False, assigns it to self.ds.
+            Default is False.
+
+        Returns
+        -------
+        xr.Dataset
+            The subset of the original dataset representing the chosen subdomain, including an extended area
+            to cover one extra grid point beyond the specified ranges if return_subdomain is True.
+            Otherwise, returns None.
+
+        Raises
+        ------
+        ValueError
+            If the selected latitude or longitude range does not intersect with the dataset.
+        """
+        lat_min, lat_max = latitude_range
+        lon_min, lon_max = longitude_range
+
+        lon = self.ds[self.dim_names["longitude"]]
+        # Adjust longitude range if needed to match the expected range
+        if not straddle:
+            if lon.min() < -180:
+                if lon_max + margin > 0:
+                    lon_min -= 360
+                    lon_max -= 360
+            elif lon.min() < 0:
+                if lon_max + margin > 180:
+                    lon_min -= 360
+                    lon_max -= 360
+
+        if straddle:
+            if lon.max() > 360:
+                if lon_min - margin < 180:
+                    lon_min += 360
+                    lon_max += 360
+            elif lon.max() > 180:
+                if lon_min - margin < 0:
+                    lon_min += 360
+                    lon_max += 360
+
+        # Select the subdomain
+        subdomain = self.ds.sel(
+            **{
+                self.dim_names["latitude"]: slice(lat_min - margin, lat_max + margin),
+                self.dim_names["longitude"]: slice(lon_min - margin, lon_max + margin),
+            }
+        )
+
+        # Check if the selected subdomain has zero dimensions in latitude or longitude
+        if subdomain[self.dim_names["latitude"]].size == 0:
+            raise ValueError("Selected latitude range does not intersect with dataset.")
+
+        if subdomain[self.dim_names["longitude"]].size == 0:
+            raise ValueError(
+                "Selected longitude range does not intersect with dataset."
+            )
+
+        # Adjust longitudes to expected range if needed
+        lon = subdomain[self.dim_names["longitude"]]
+        if straddle:
+            subdomain[self.dim_names["longitude"]] = xr.where(lon > 180, lon - 360, lon)
+        else:
+            subdomain[self.dim_names["longitude"]] = xr.where(lon < 0, lon + 360, lon)
+
+        if return_subdomain:
+            return subdomain
+        else:
+            object.__setattr__(self, "ds", subdomain)
+
+    def convert_to_negative_depth(self):
+        """
+        Converts the depth values in the dataset to negative if they are non-negative.
+
+        This method checks the values in the depth dimension of the dataset (`self.ds[self.dim_names["depth"]]`).
+        If all values are greater than or equal to zero, it negates them and updates the dataset accordingly.
+
+        """
+        depth = self.ds[self.dim_names["depth"]]
+
+        if (depth >= 0).all():
+            self.ds[self.dim_names["depth"]] = -depth
+
+
+# Create a Pooch object to manage the topography data
 pup_data = pooch.create(
     # Use the default cache folder for the operating system
     path=pooch.os_cache("roms-tools"),
@@ -36,9 +443,9 @@
 )
 
 
-def fetch_topo(topography_source: str) -> xr.Dataset:
-    """
-    Load the global topography data as an xarray Dataset.
+def download_topography_data(topography_source: str) -> str:
+    """
+    Fetch the global topography data file path.
 
     Parameters
     ----------
@@ -46,10 +453,11 @@
         The source of the topography data to be loaded. Available options:
         - "ETOPO5"
 
+
     Returns
     -------
-    xr.Dataset
-        The global topography data as an xarray Dataset.
+    str
+        The file path to the global topography data.
     """
     # Mapping from user-specified topography options to corresponding filenames in the registry
     topo_dict = {"ETOPO5": "etopo5.nc"}
@@ -57,9 +465,7 @@
     # Fetch the file using Pooch, downloading if necessary
     fname = pup_data.fetch(topo_dict[topography_source])
 
-    # Load the dataset using xarray and return it
-    ds = xr.open_dataset(fname)
-    return ds
+    return fname
 
 
 def download_test_data(filename: str) -> str:
@@ -84,485 +490,3 @@
 
     return fname
 
->>>>>>> ef1dae97
-
-@dataclass(frozen=True, kw_only=True)
-class Dataset:
-    """
-    Represents forcing data on original grid.
-
-    Parameters
-    ----------
-    filename : str
-        The path to the data files. Can contain wildcards.
-    start_time : Optional[datetime], optional
-        The start time for selecting relevant data. If not provided, the data is not filtered by start time.
-    end_time : Optional[datetime], optional
-        The end time for selecting relevant data. If not provided, only data at the start_time is selected if start_time is provided,
-        or no filtering is applied if start_time is not provided.
-    var_names : List[str]
-        List of variable names that are required in the dataset.
-    dim_names: Dict[str, str], optional
-        Dictionary specifying the names of dimensions in the dataset.
-
-    Attributes
-    ----------
-    ds : xr.Dataset
-        The xarray Dataset containing the forcing data on its original grid.
-
-    Examples
-    --------
-    >>> dataset = Dataset(
-    ...     filename="data.nc",
-    ...     start_time=datetime(2022, 1, 1),
-    ...     end_time=datetime(2022, 12, 31),
-    ... )
-    >>> dataset.load_data()
-    >>> print(dataset.ds)
-    <xarray.Dataset>
-    Dimensions:  ...
-    """
-
-    filename: str
-    start_time: Optional[datetime] = None
-    end_time: Optional[datetime] = None
-    var_names: List[str]
-    dim_names: Dict[str, str] = field(
-        default_factory=lambda: {
-            "longitude": "longitude",
-            "latitude": "latitude",
-            "time": "time",
-        }
-    )
-
-    ds: xr.Dataset = field(init=False, repr=False)
-
-    def __post_init__(self):
-        ds = self.load_data()
-
-        # Select relevant times
-        if "time" in self.dim_names and self.start_time is not None:
-            ds = self.select_relevant_times(ds)
-
-        # Select relevant fields
-        ds = self.select_relevant_fields(ds)
-
-        # Make sure that latitude is ascending
-        diff = np.diff(ds[self.dim_names["latitude"]])
-        if np.all(diff < 0):
-            ds = ds.isel(**{self.dim_names["latitude"]: slice(None, None, -1)})
-
-        # Check whether the data covers the entire globe
-        is_global = self.check_if_global(ds)
-
-        if is_global:
-            ds = self.ascending_longitudes(ds)
-            ds = self.concatenate_longitudes(ds)
-
-        object.__setattr__(self, "ds", ds)
-
-    def load_data(self) -> xr.Dataset:
-        """
-        Load dataset from the specified file.
-
-        Returns
-        -------
-        ds : xr.Dataset
-            The loaded xarray Dataset containing the forcing data.
-
-        Raises
-        ------
-        FileNotFoundError
-            If the specified file does not exist.
-        """
-
-        # Check if the file exists
-        matching_files = glob.glob(self.filename)
-        if not matching_files:
-            raise FileNotFoundError(
-                f"No files found matching the pattern '{self.filename}'."
-            )
-
-        # Load the dataset
-        with dask.config.set(**{"array.slicing.split_large_chunks": False}):
-            # Define the chunk sizes
-            chunks = {
-                self.dim_names["latitude"]: -1,
-                self.dim_names["longitude"]: -1,
-            }
-            if "depth" in self.dim_names.keys():
-                chunks[self.dim_names["depth"]] = -1
-            if "time" in self.dim_names.keys():
-                chunks[self.dim_names["time"]] = 1
-
-                ds = xr.open_mfdataset(
-                    self.filename,
-                    combine="nested",
-                    concat_dim=self.dim_names["time"],
-                    coords="minimal",
-                    compat="override",
-                    chunks=chunks,
-                    engine="netcdf4",
-                )
-            else:
-                ds = xr.open_dataset(
-                    self.filename,
-                    chunks=chunks,
-                )
-
-        return ds
-
-    def select_relevant_fields(self, ds) -> xr.Dataset:
-        """
-        Selects and returns a subset of the dataset containing only the variables specified in `self.var_names`.
-
-        Parameters
-        ----------
-        ds : xr.Dataset
-            The input dataset from which variables will be selected.
-
-        Returns
-        -------
-        xr.Dataset
-            A dataset containing only the variables specified in `self.var_names`.
-
-        Raises
-        ------
-        ValueError
-            If `ds` does not contain all variables listed in `self.var_names`.
-
-        """
-        missing_vars = [var for var in self.var_names if var not in ds.data_vars]
-        if missing_vars:
-            raise ValueError(
-                f"Dataset does not contain all required variables. The following variables are missing: {missing_vars}"
-            )
-
-        for var in ds.data_vars:
-            if var not in self.var_names:
-                ds = ds.drop_vars(var)
-
-        return ds
-
-    def select_relevant_times(self, ds) -> xr.Dataset:
-
-        """
-        Selects and returns the subset of the dataset corresponding to the specified time range.
-
-        This function filters the dataset to include only the data points within the specified
-        time range, defined by `self.start_time` and `self.end_time`. If `self.end_time` is not
-        provided, it defaults to one day after `self.start_time`.
-
-        Parameters
-        ----------
-        ds : xr.Dataset
-            The input dataset to be filtered.
-
-        Returns
-        -------
-        xr.Dataset
-            A dataset containing only the data points within the specified time range.
-
-        """
-
-        time_dim = self.dim_names["time"]
-
-        if not self.end_time:
-            end_time = self.start_time + timedelta(days=1)
-        else:
-            end_time = self.end_time
-
-        times = (np.datetime64(self.start_time) <= ds[time_dim]) & (
-            ds[time_dim] < np.datetime64(end_time)
-        )
-        ds = ds.where(times, drop=True)
-
-        if not ds.sizes[time_dim]:
-            raise ValueError("No matching times found.")
-
-        if not self.end_time:
-            if ds.sizes[time_dim] != 1:
-                found_times = ds.sizes[time_dim]
-                raise ValueError(
-                    f"There must be exactly one time matching the start_time. Found {found_times} matching times."
-                )
-
-        return ds
-
-    def check_if_global(self, ds) -> bool:
-        """
-        Checks if the dataset covers the entire globe in the longitude dimension.
-
-        This function calculates the mean difference between consecutive longitude values.
-        It then checks if the difference between the first and last longitude values (plus 360 degrees)
-        is close to this mean difference, within a specified tolerance. If it is, the dataset is considered
-        to cover the entire globe in the longitude dimension.
-
-        Returns
-        -------
-        bool
-            True if the dataset covers the entire globe in the longitude dimension, False otherwise.
-
-        """
-        dlon_mean = (
-            ds[self.dim_names["longitude"]].diff(dim=self.dim_names["longitude"])
-            % 360.0
-        ).mean()
-        dlon = (
-            ds[self.dim_names["longitude"]][0] - ds[self.dim_names["longitude"]][-1]
-        ) % 360.0
-        is_global = np.isclose(dlon, dlon_mean, rtol=0.0, atol=1e-3)
-
-        return is_global
-
-    def ascending_longitudes(self, ds: xr.Dataset) -> xr.Dataset:
-        """
-        Adjust the longitude values in the dataset to ensure they are in ascending order,
-        removing any jumps between 180 and -180 degrees by adding 360 to the second half.
-
-        Parameters
-        ----------
-        ds : xr.Dataset
-            The input dataset containing longitude values.
-
-        Returns
-        -------
-        xr.Dataset
-            The dataset with adjusted longitude values.
-
-        Notes
-        -----
-        This function handles cases where longitudes are split between [0, 180] and [-180, 0].
-        By adjusting longitudes to be in the range [0, 360], it ensures a continuous and ascending order.
-        """
-        lon = ds[self.dim_names["longitude"]].values
-
-        # Identify the jump between 180 and -180 degrees
-        jump_indices = np.where(np.diff(lon) < -180)[0]
-        if len(jump_indices) > 0:
-            # Adjust the longitudes by adding 360 to the second half
-            lon[jump_indices[0] + 1 :] += 360
-            # Update the longitude values in the dataset
-            ds[self.dim_names["longitude"]] = lon
-
-        return ds
-
-    def concatenate_longitudes(self, ds):
-        """
-        Concatenates the global field three times: with longitudes shifted by -360, original longitudes, and shifted by +360.
-
-        Parameters
-        ----------
-        field : xr.DataArray
-            The field to be concatenated.
-
-        Returns
-        -------
-        xr.DataArray
-            The concatenated field, with the longitude dimension extended.
-
-        Notes
-        -----
-        Concatenating three times may be overkill in most situations, but it is safe. Alternatively, we could refactor
-        to figure out whether concatenating on the lower end, upper end, or at all is needed.
-
-        """
-        ds_concatenated = xr.Dataset()
-
-        lon = ds[self.dim_names["longitude"]]
-        lon_minus360 = lon - 360
-        lon_plus360 = lon + 360
-        lon_concatenated = xr.concat(
-            [lon_minus360, lon, lon_plus360], dim=self.dim_names["longitude"]
-        )
-
-        ds_concatenated[self.dim_names["longitude"]] = lon_concatenated
-
-        for var in self.var_names:
-            if self.dim_names["longitude"] in ds[var].dims:
-                field = ds[var]
-                field_concatenated = xr.concat(
-                    [field, field, field], dim=self.dim_names["longitude"]
-                ).chunk({self.dim_names["longitude"]: -1})
-                field_concatenated[self.dim_names["longitude"]] = lon_concatenated
-                ds_concatenated[var] = field_concatenated
-            else:
-                ds_concatenated[var] = ds[var]
-
-        return ds_concatenated
-
-    def choose_subdomain(
-        self, latitude_range, longitude_range, margin, straddle, return_subdomain=False
-    ):
-        """
-        Selects a subdomain from the given xarray Dataset based on latitude and longitude ranges,
-        extending the selection by the specified margin. Handles the conversion of longitude values
-        in the dataset from one range to another.
-
-        Parameters
-        ----------
-        latitude_range : tuple
-            A tuple (lat_min, lat_max) specifying the minimum and maximum latitude values of the subdomain.
-        longitude_range : tuple
-            A tuple (lon_min, lon_max) specifying the minimum and maximum longitude values of the subdomain.
-        margin : float
-            Margin in degrees to extend beyond the specified latitude and longitude ranges when selecting the subdomain.
-        straddle : bool
-            If True, target longitudes are expected in the range [-180, 180].
-            If False, target longitudes are expected in the range [0, 360].
-        return_subdomain : bool, optional
-            If True, returns the subset of the original dataset. If False, assigns it to self.ds.
-            Default is False.
-
-        Returns
-        -------
-        xr.Dataset
-            The subset of the original dataset representing the chosen subdomain, including an extended area
-            to cover one extra grid point beyond the specified ranges if return_subdomain is True.
-            Otherwise, returns None.
-
-        Raises
-        ------
-        ValueError
-            If the selected latitude or longitude range does not intersect with the dataset.
-        """
-        lat_min, lat_max = latitude_range
-        lon_min, lon_max = longitude_range
-
-        lon = self.ds[self.dim_names["longitude"]]
-        # Adjust longitude range if needed to match the expected range
-        if not straddle:
-            if lon.min() < -180:
-                if lon_max + margin > 0:
-                    lon_min -= 360
-                    lon_max -= 360
-            elif lon.min() < 0:
-                if lon_max + margin > 180:
-                    lon_min -= 360
-                    lon_max -= 360
-
-        if straddle:
-            if lon.max() > 360:
-                if lon_min - margin < 180:
-                    lon_min += 360
-                    lon_max += 360
-            elif lon.max() > 180:
-                if lon_min - margin < 0:
-                    lon_min += 360
-                    lon_max += 360
-
-        # Select the subdomain
-        subdomain = self.ds.sel(
-            **{
-                self.dim_names["latitude"]: slice(lat_min - margin, lat_max + margin),
-                self.dim_names["longitude"]: slice(lon_min - margin, lon_max + margin),
-            }
-        )
-
-        # Check if the selected subdomain has zero dimensions in latitude or longitude
-        if subdomain[self.dim_names["latitude"]].size == 0:
-            raise ValueError("Selected latitude range does not intersect with dataset.")
-
-        if subdomain[self.dim_names["longitude"]].size == 0:
-            raise ValueError(
-                "Selected longitude range does not intersect with dataset."
-            )
-
-        # Adjust longitudes to expected range if needed
-        lon = subdomain[self.dim_names["longitude"]]
-        if straddle:
-            subdomain[self.dim_names["longitude"]] = xr.where(lon > 180, lon - 360, lon)
-        else:
-            subdomain[self.dim_names["longitude"]] = xr.where(lon < 0, lon + 360, lon)
-
-        if return_subdomain:
-            return subdomain
-        else:
-            object.__setattr__(self, "ds", subdomain)
-
-    def convert_to_negative_depth(self):
-        """
-        Converts the depth values in the dataset to negative if they are non-negative.
-
-        This method checks the values in the depth dimension of the dataset (`self.ds[self.dim_names["depth"]]`).
-        If all values are greater than or equal to zero, it negates them and updates the dataset accordingly.
-
-        """
-        depth = self.ds[self.dim_names["depth"]]
-
-        if (depth >= 0).all():
-            self.ds[self.dim_names["depth"]] = -depth
-
-
-# Create a Pooch object to manage the topography data
-pup_data = pooch.create(
-    # Use the default cache folder for the operating system
-    path=pooch.os_cache("roms-tools"),
-    base_url="https://github.com/CWorthy-ocean/roms-tools-data/raw/main/",
-    # The registry specifies the files that can be fetched
-    registry={
-        "etopo5.nc": "sha256:23600e422d59bbf7c3666090166a0d468c8ee16092f4f14e32c4e928fbcd627b",
-    },
-)
-
-# Create a Pooch object to manage the test data
-pup_test_data = pooch.create(
-    # Use the default cache folder for the operating system
-    path=pooch.os_cache("roms-tools"),
-    base_url="https://github.com/CWorthy-ocean/roms-tools-test-data/raw/main/",
-    # The registry specifies the files that can be fetched
-    registry={
-        "GLORYS_test_data.nc": "648f88ec29c433bcf65f257c1fb9497bd3d5d3880640186336b10ed54f7129d2",
-        "ERA5_regional_test_data.nc": "bd12ce3b562fbea2a80a3b79ba74c724294043c28dc98ae092ad816d74eac794",
-        "ERA5_global_test_data.nc": "8ed177ab64c02caf509b9fb121cf6713f286cc603b1f302f15f3f4eb0c21dc4f",
-        "TPXO_global_test_data.nc": "457bfe87a7b247ec6e04e3c7d3e741ccf223020c41593f8ae33a14f2b5255e60",
-        "TPXO_regional_test_data.nc": "11739245e2286d9c9d342dce5221e6435d2072b50028bef2e86a30287b3b4032",
-    },
-)
-
-
-def download_topography_data(topography_source: str) -> str:
-    """
-    Fetch the global topography data file path.
-
-    Parameters
-    ----------
-    topography_source : str
-        The source of the topography data to be fetched. Available options:
-        - "etopo5"
-
-    Returns
-    -------
-    str
-        The file path to the global topography data.
-    """
-    # Mapping from user-specified topography options to corresponding filenames in the registry
-    topo_dict = {"etopo5": "etopo5.nc"}
-
-    # Fetch the file using Pooch, downloading if necessary
-    fname = pup_data.fetch(topo_dict[topography_source])
-
-    return fname
-
-
-def download_test_data(filename: str) -> str:
-    """
-    Download the test data file.
-
-    Parameters
-    ----------
-    filename : str
-        The name of the test data file to be downloaded. Available options:
-        - "GLORYS_test_data.nc"
-        - "ERA5_regional_test_data.nc"
-        - "ERA5_global_test_data.nc"
-
-    Returns
-    -------
-    str
-        The path to the downloaded test data file.
-    """
-    # Fetch the file using Pooch, downloading if necessary
-    fname = pup_test_data.fetch(filename)
-
-    return fname